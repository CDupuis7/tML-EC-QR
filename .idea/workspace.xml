<?xml version="1.0" encoding="UTF-8"?>
<project version="4">
  <component name="AutoImportSettings">
    <option name="autoReloadType" value="NONE" />
  </component>
  <component name="ChangeListManager">
    <list default="true" id="b7251aeb-623d-47a4-a7b9-077db31ad33d" name="Changes" comment="" />
    <option name="SHOW_DIALOG" value="false" />
    <option name="HIGHLIGHT_CONFLICTS" value="true" />
    <option name="HIGHLIGHT_NON_ACTIVE_CHANGELIST" value="false" />
    <option name="LAST_RESOLUTION" value="IGNORE" />
  </component>
  <component name="ClangdSettings">
    <option name="formatViaClangd" value="false" />
  </component>
  <component name="Git.Settings">
    <option name="RECENT_GIT_ROOT_PATH" value="$PROJECT_DIR$" />
  </component>
<<<<<<< HEAD
  <component name="GitHubPullRequestSearchHistory">{
  &quot;lastFilter&quot;: {
    &quot;state&quot;: &quot;OPEN&quot;,
    &quot;assignee&quot;: &quot;CDupuis7&quot;
  }
}</component>
  <component name="GithubPullRequestsUISettings">{
  &quot;selectedUrlAndAccountId&quot;: {
    &quot;url&quot;: &quot;https://github.com/CDupuis7/tML-EC-QR.git&quot;,
    &quot;accountId&quot;: &quot;fa6992db-f74d-4d05-b6b6-25b188540944&quot;
  }
}</component>
  <component name="ProjectColorInfo">{
  &quot;associatedIndex&quot;: 3
}</component>
=======
  <component name="ProjectColorInfo"><![CDATA[{
  "associatedIndex": 3
}]]></component>
>>>>>>> 918981e2
  <component name="ProjectId" id="2syFwa6dDzGfne7zcTPJRnfwh5p" />
  <component name="ProjectViewState">
    <option name="hideEmptyMiddlePackages" value="true" />
    <option name="showLibraryContents" value="true" />
  </component>
<<<<<<< HEAD
  <component name="PropertiesComponent">{
  &quot;keyToString&quot;: {
    &quot;RunOnceActivity.ShowReadmeOnStart&quot;: &quot;true&quot;,
    &quot;RunOnceActivity.cidr.known.project.marker&quot;: &quot;true&quot;,
    &quot;RunOnceActivity.readMode.enableVisualFormatting&quot;: &quot;true&quot;,
    &quot;cf.first.check.clang-format&quot;: &quot;false&quot;,
    &quot;cidr.known.project.marker&quot;: &quot;true&quot;,
    &quot;git-widget-placeholder&quot;: &quot;opencv&quot;,
    &quot;kotlin-language-version-configured&quot;: &quot;true&quot;,
    &quot;last_opened_file_path&quot;: &quot;C:/Users/cedup/Documents/GitHub/tML-EC-QR/TMLEC_QRScan&quot;
=======
  <component name="PropertiesComponent"><![CDATA[{
  "keyToString": {
    "RunOnceActivity.ShowReadmeOnStart": "true",
    "RunOnceActivity.cidr.known.project.marker": "true",
    "RunOnceActivity.readMode.enableVisualFormatting": "true",
    "cf.first.check.clang-format": "false",
    "cidr.known.project.marker": "true",
    "git-widget-placeholder": "main",
    "kotlin-language-version-configured": "true",
    "last_opened_file_path": "C:/Users/cedup/Documents/GitHub/tML-EC-QR/TMLEC_QRScan"
>>>>>>> 918981e2
  }
}</component>
  <component name="SpellCheckerSettings" RuntimeDictionaries="0" Folders="0" CustomDictionaries="0" DefaultDictionary="application-level" UseSingleDictionary="true" transferred="true" />
  <component name="TaskManager">
    <task active="true" id="Default" summary="Default task">
      <changelist id="b7251aeb-623d-47a4-a7b9-077db31ad33d" name="Changes" comment="" />
      <created>1739420148255</created>
      <option name="number" value="Default" />
      <option name="presentableId" value="Default" />
      <updated>1739420148255</updated>
    </task>
    <servers />
  </component>
</project><|MERGE_RESOLUTION|>--- conflicted
+++ resolved
@@ -16,44 +16,14 @@
   <component name="Git.Settings">
     <option name="RECENT_GIT_ROOT_PATH" value="$PROJECT_DIR$" />
   </component>
-<<<<<<< HEAD
-  <component name="GitHubPullRequestSearchHistory">{
-  &quot;lastFilter&quot;: {
-    &quot;state&quot;: &quot;OPEN&quot;,
-    &quot;assignee&quot;: &quot;CDupuis7&quot;
-  }
-}</component>
-  <component name="GithubPullRequestsUISettings">{
-  &quot;selectedUrlAndAccountId&quot;: {
-    &quot;url&quot;: &quot;https://github.com/CDupuis7/tML-EC-QR.git&quot;,
-    &quot;accountId&quot;: &quot;fa6992db-f74d-4d05-b6b6-25b188540944&quot;
-  }
-}</component>
-  <component name="ProjectColorInfo">{
-  &quot;associatedIndex&quot;: 3
-}</component>
-=======
   <component name="ProjectColorInfo"><![CDATA[{
   "associatedIndex": 3
 }]]></component>
->>>>>>> 918981e2
   <component name="ProjectId" id="2syFwa6dDzGfne7zcTPJRnfwh5p" />
   <component name="ProjectViewState">
     <option name="hideEmptyMiddlePackages" value="true" />
     <option name="showLibraryContents" value="true" />
   </component>
-<<<<<<< HEAD
-  <component name="PropertiesComponent">{
-  &quot;keyToString&quot;: {
-    &quot;RunOnceActivity.ShowReadmeOnStart&quot;: &quot;true&quot;,
-    &quot;RunOnceActivity.cidr.known.project.marker&quot;: &quot;true&quot;,
-    &quot;RunOnceActivity.readMode.enableVisualFormatting&quot;: &quot;true&quot;,
-    &quot;cf.first.check.clang-format&quot;: &quot;false&quot;,
-    &quot;cidr.known.project.marker&quot;: &quot;true&quot;,
-    &quot;git-widget-placeholder&quot;: &quot;opencv&quot;,
-    &quot;kotlin-language-version-configured&quot;: &quot;true&quot;,
-    &quot;last_opened_file_path&quot;: &quot;C:/Users/cedup/Documents/GitHub/tML-EC-QR/TMLEC_QRScan&quot;
-=======
   <component name="PropertiesComponent"><![CDATA[{
   "keyToString": {
     "RunOnceActivity.ShowReadmeOnStart": "true",
@@ -64,9 +34,8 @@
     "git-widget-placeholder": "main",
     "kotlin-language-version-configured": "true",
     "last_opened_file_path": "C:/Users/cedup/Documents/GitHub/tML-EC-QR/TMLEC_QRScan"
->>>>>>> 918981e2
   }
-}</component>
+}]]></component>
   <component name="SpellCheckerSettings" RuntimeDictionaries="0" Folders="0" CustomDictionaries="0" DefaultDictionary="application-level" UseSingleDictionary="true" transferred="true" />
   <component name="TaskManager">
     <task active="true" id="Default" summary="Default task">
