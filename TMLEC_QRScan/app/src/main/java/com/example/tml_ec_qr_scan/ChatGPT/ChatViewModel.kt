package com.example.tml_ec_qr_scan.ChatGPT

import androidx.lifecycle.ViewModel
import androidx.lifecycle.viewModelScope
import kotlinx.coroutines.flow.MutableStateFlow
import kotlinx.coroutines.flow.StateFlow
import kotlinx.coroutines.launch

class ChatViewModel : ViewModel() {

    private val _response = MutableStateFlow("Hello!")
    val response: StateFlow<String> = _response

    private val _chatLog = MutableStateFlow<List<DisplayMessage>>(emptyList())
    val chatLog: StateFlow<List<DisplayMessage>> = _chatLog


    data class DisplayMessage(
        val sender: String,
        val content: String
    )


    fun sendMessage(message: String) {
        viewModelScope.launch {
            _chatLog.value = _chatLog.value + DisplayMessage("user", message)

            try {
                val request = ChatRequest(messages = listOf(ChatMessage("user", message)))
                val result = RetrofitInstance.api.getChatCompletion(request)
<<<<<<< HEAD
                if (result.isSuccessful) {
                    val reply = result.body()?.choices?.firstOrNull()?.message?.content
                    if(reply != null) {
                        _response.value = reply
                    } else {
                        _response.value = "No response"
                    }
=======

                val reply = if (result.isSuccessful) {
                    result.body()?.choices?.firstOrNull()?.message?.content ?: "No response received."
>>>>>>> 05c9844f
                } else {
                    "Error: ${result.code()}"
                }

                _chatLog.value = _chatLog.value + DisplayMessage("assistant", reply)

            } catch (e: Exception) {
                _chatLog.value = _chatLog.value + DisplayMessage("assistant", "Exception: ${e.message}")
            }
        }
    }
}<|MERGE_RESOLUTION|>--- conflicted
+++ resolved
@@ -28,7 +28,7 @@
             try {
                 val request = ChatRequest(messages = listOf(ChatMessage("user", message)))
                 val result = RetrofitInstance.api.getChatCompletion(request)
-<<<<<<< HEAD
+
                 if (result.isSuccessful) {
                     val reply = result.body()?.choices?.firstOrNull()?.message?.content
                     if(reply != null) {
@@ -36,11 +36,7 @@
                     } else {
                         _response.value = "No response"
                     }
-=======
 
-                val reply = if (result.isSuccessful) {
-                    result.body()?.choices?.firstOrNull()?.message?.content ?: "No response received."
->>>>>>> 05c9844f
                 } else {
                     "Error: ${result.code()}"
                 }
