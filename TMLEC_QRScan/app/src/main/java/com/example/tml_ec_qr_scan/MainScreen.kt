--- conflicted
+++ resolved
@@ -264,11 +264,9 @@
                         text = "RespirAPPtion",
                         style = MaterialTheme.typography.headlineMedium,
                         color = Color(0xFF2196F3),
-
                         modifier =
                                 Modifier.padding(
                                         top = 18.dp,
-
                                 )
                 )
                 Text(
@@ -411,7 +409,20 @@
                                                 Modifier.matchParentSize().clickable {
                                                         genderExpanded = true
                                                 }
-<<<<<<< HEAD
+                                )
+
+                        DropdownMenu(
+                                expanded = genderExpanded,
+                                onDismissRequest = { genderExpanded = false },
+                                modifier = Modifier.fillMaxWidth(0.9f)
+                        ) {
+                                genderOptions.forEach { option ->
+                                        DropdownMenuItem(
+                                                text = { Text(option) },
+                                                onClick = {
+                                                        gender = option
+                                                        genderExpanded = false
+                                                }
                                         )
                                 }
                         }
@@ -428,46 +439,9 @@
                                 trailingIcon = {
                                         IconButton(onClick = { healthConditionExpanded = true }) {
                                                 Icon(Icons.Default.ArrowDropDown, "Dropdown")
-=======
-                                )
-
-                                DropdownMenu(
-                                        expanded = genderExpanded,
-                                        onDismissRequest = { genderExpanded = false },
-                                        modifier = Modifier.fillMaxWidth(0.9f)
-                                ) {
-                                        genderOptions.forEach { option ->
-                                                DropdownMenuItem(
-                                                        text = { Text(option) },
-                                                        onClick = {
-                                                                gender = option
-                                                                genderExpanded = false
-                                                        }
-                                                )
->>>>>>> 840ca044
                                         }
                                 }
-                        }
-
-                        // Health condition dropdown
-                        Box(modifier = Modifier.fillMaxWidth()) {
-                                OutlinedTextField(
-                                        value = healthCondition,
-                                        onValueChange = { /* Disabled direct editing */ },
-                                        label = { Text("Health Condition") },
-                                        modifier = Modifier.fillMaxWidth(),
-                                        readOnly = true,
-                                        trailingIcon = {
-                                                IconButton(onClick = {
-                                                        healthConditionExpanded = true
-                                                }) {
-                                                        Icon(
-                                                                Icons.Default.ArrowDropDown,
-                                                                "Dropdown"
-                                                        )
-                                                }
-                                        }
-                                )
+                        )
 
                                 // Invisible clickable box that triggers the dropdown
                                 Box(
@@ -477,23 +451,21 @@
                                                 }
                                 )
 
-                                DropdownMenu(
-                                        expanded = healthConditionExpanded,
-                                        onDismissRequest = { healthConditionExpanded = false },
-                                        modifier = Modifier.fillMaxWidth(0.9f)
-                                ) {
-                                        healthConditionOptions.forEach { option ->
-                                                DropdownMenuItem(
-                                                        text = { Text(option) },
-                                                        onClick = {
-                                                                healthCondition = option
-                                                                healthConditionExpanded = false
-                                                        }
-                                                )
-                                        }
+                        DropdownMenu(
+                                expanded = healthConditionExpanded,
+                                onDismissRequest = { healthConditionExpanded = false },
+                                modifier = Modifier.fillMaxWidth(0.9f)
+                        ) {
+                                healthConditionOptions.forEach { option ->
+                                        DropdownMenuItem(
+                                                text = { Text(option) },
+                                                onClick = {
+                                                        healthCondition = option
+                                                        healthConditionExpanded = false
+                                                }
+                                        )
                                 }
                         }
-<<<<<<< HEAD
                 }
 */
 
@@ -574,6 +546,8 @@
                                                 otherConditionText = ""
                                         }
 
+                        // FIXED: Reduced spacing before buttons
+                        Spacer(modifier = Modifier.height(8.dp)) // REDUCED: Much smaller spacer
                                 }.padding(start = 8.dp), color = if (isEnabled) Color.Unspecified else Color.Gray)
                         }
                         if (isOtherChecked){
@@ -595,11 +569,6 @@
                 }
                 // FIXED: Reduced spacing before buttons
                 Spacer(modifier = Modifier.height(8.dp)) // REDUCED: Much smaller spacer
-=======
-
-                        // FIXED: Reduced spacing before buttons
-                        Spacer(modifier = Modifier.height(8.dp)) // REDUCED: Much smaller spacer
->>>>>>> 840ca044
 
                         // Write to NFC button (if form is filled and NFC is available)
                         if (nfcManager.isNFCAvailable() &&
@@ -607,23 +576,19 @@
                                 patientId.isNotBlank() &&
                                 age.isNotBlank() &&
                                 gender.isNotBlank() &&
-<<<<<<< HEAD
                                 healthCondition.isNotEmpty()
                 ) {
-=======
-                                healthCondition.isNotBlank()
-                        ) {
-
-                                Button(
-                                        onClick = {
-                                                val numAge = age.toIntOrNull() ?: 0
-                                                val metadata =
-                                                        PatientMetadata(
-                                                                id = patientId,
-                                                                age = numAge,
-                                                                gender = gender,
-                                                                healthStatus = healthCondition
-                                                        )
+
+                        Button(
+                                onClick = {
+                                        val numAge = age.toIntOrNull() ?: 0
+                                        val metadata =
+                                                PatientMetadata(
+                                                        id = patientId,
+                                                        age = numAge,
+                                                        gender = gender,
+                                                        healthStatus = healthCondition.joinToString(", ")
+                                                )
 
                                                 // Launch NFC write activity with current data
                                                 val intent =
@@ -647,45 +612,8 @@
                                         modifier = Modifier.height(6.dp)
                                 ) // REDUCED: Smaller spacer between buttons
                         }
->>>>>>> 840ca044
-
-                        Button(
-                                onClick = {
-                                        // Save patient metadata before proceeding
-                                        val numAge = age.toIntOrNull() ?: 0
-                                        val metadata =
-                                                PatientMetadata(
-                                                        id = patientId,
-                                                        age = numAge,
-                                                        gender = gender,
-                                                        healthStatus = healthCondition.joinToString(", ")
-                                                )
-                                        onUpdatePatientMetadata(metadata)
-                                        onProceedToCameraSetup()
-                                },
-                                enabled = patientId.isNotBlank() && age.isNotBlank() && gender.isNotBlank(),
-                                modifier =
-                                        Modifier.fillMaxWidth()
-                                                .height(48.dp), // REDUCED: Smaller button height
-                                colors =
-                                        ButtonDefaults.buttonColors(
-                                                containerColor = Color(0xFF2196F3),
-                                                disabledContainerColor = Color(0xFFBDBDBD)
-                                        )
-                        ) {
-                                Text(
-                                        text = "Proceed to Camera Setup",
-                                        color = Color(0xFF000000)
-                                )
-                        }
-
-
-                        // ADDED: Bottom padding to ensure content is not cut off
-                        Spacer(modifier = Modifier.height(16.dp))
-                }
 
                 Button(
-<<<<<<< HEAD
                         onClick = {
                                 // Save patient metadata before proceeding
                                 val numAge = age.toIntOrNull() ?: 0
@@ -703,10 +631,22 @@
                         modifier =
                                 Modifier.fillMaxWidth()
                                         .height(48.dp), // REDUCED: Smaller button height
-=======
+                        colors =
+                                ButtonDefaults.buttonColors(
+                                        containerColor = Color(0xFF2196F3),
+                                        disabledContainerColor = Color(0xFFBDBDBD)
+                                )
+                ) { Text(text = "Proceed to Camera Setup",
+                    color = Color(0xFF000000))
+                }
+
+                        // ADDED: Bottom padding to ensure content is not cut off
+                        Spacer(modifier = Modifier.height(16.dp))
+                }
+
+                Button(
                         onClick = { showAssistant = true },
 
->>>>>>> 840ca044
                         colors =
                                 ButtonDefaults.buttonColors(
                                         containerColor =
@@ -1255,7 +1195,6 @@
         val breathingClassification = viewModel.breathingClassification.collectAsState().value
         val classificationConfidence = viewModel.classificationConfidence.collectAsState().value
 
-<<<<<<< HEAD
         // Keeps the screen active for 60 seconds during recording
         val context = LocalContext.current
         val activity = context as? MainActivity
@@ -1264,13 +1203,12 @@
                         delay(60_000)
                 }
         }
-=======
+
         // Used For Assistant card
         var showAssistant by remember { mutableStateOf(false) }
         val tips = listOf("You can tap an NFC tag to auto-fill the form with patient data.",
                 "If this is a new patient, you can fill out the form and send the data to a new NFC tag.")
 
->>>>>>> 840ca044
 
         Column(
                 modifier = Modifier.fillMaxWidth().padding(16.dp),
@@ -1420,7 +1358,6 @@
 
                 // If recording, show breathing info
                 if (isRecording) {
-
                         // Display breathing phase info
                         /* Text(
                         text = "Recording Respiratory Data",
